/**
	Generator for project files

	Copyright: © 2012-2013 Matthias Dondorff
	License: Subject to the terms of the MIT license, as written in the included LICENSE.txt file.
	Authors: Matthias Dondorff
*/
module dub.generators.generator;

import dub.compilers.compiler;
import dub.generators.build;
import dub.generators.visuald;
import dub.internal.vibecompat.core.file;
import dub.internal.vibecompat.core.log;
import dub.internal.vibecompat.inet.path;
import dub.package_;
import dub.packagemanager;
import dub.project;

import std.algorithm : map, filter, canFind, balancedParens;
import std.array : array;
import std.array;
import std.exception;
import std.file;
import std.string;


/**
	Common interface for project generators/builders.
*/
class ProjectGenerator
{
	struct TargetInfo {
		Package pack;
		Package[] packages;
		string config;
		BuildSettings buildSettings;
		string[] dependencies;
		string[] linkDependencies;
	}

	protected {
		Project m_project;
	}

	this(Project project)
	{
		m_project = project;
	}

	void generate(GeneratorSettings settings)
	{
		if (!settings.config.length) settings.config = m_project.getDefaultConfiguration(settings.platform);

		TargetInfo[string] targets;
		string[string] configs = m_project.getPackageConfigs(settings.platform, settings.config);

		foreach (pack; m_project.getTopologicalPackageList(true, null, configs)) {
			BuildSettings buildsettings;
			buildsettings.processVars(m_project, pack, pack.getBuildSettings(settings.platform, configs[pack.name]), true);
			prepareGeneration(pack.name, buildsettings);
		}

		string[] mainfiles;
		collect(settings, m_project.rootPackage, targets, configs, mainfiles, null);
		downwardsInheritSettings(m_project.rootPackage.name, targets, targets[m_project.rootPackage.name].buildSettings);
		auto bs = &targets[m_project.rootPackage.name].buildSettings;
		if (bs.targetType == TargetType.executable) bs.addSourceFiles(mainfiles);

		generateTargets(settings, targets);

		foreach (pack; m_project.getTopologicalPackageList(true, null, configs)) {
			BuildSettings buildsettings;
			buildsettings.processVars(m_project, pack, pack.getBuildSettings(settings.platform, configs[pack.name]), true);
			bool generate_binary = !(buildsettings.options & BuildOptions.syntaxOnly);
			finalizeGeneration(pack.name, buildsettings, pack.path, Path(bs.targetPath), generate_binary);
		}

		performPostGenerateActions(settings, targets);
	}

	abstract void generateTargets(GeneratorSettings settings, in TargetInfo[string] targets);

	void performPostGenerateActions(GeneratorSettings settings, in TargetInfo[string] targets) {} // e.g. run the compiled program

	private BuildSettings collect(GeneratorSettings settings, Package pack, ref TargetInfo[string] targets, in string[string] configs, ref string[] main_files, string bin_pack)
	{
		if (auto pt = pack.name in targets) return pt.buildSettings;

		// determine the actual target type
		auto shallowbs = pack.getBuildSettings(settings.platform, configs[pack.name]);
		TargetType tt = shallowbs.targetType;
		if (pack is m_project.rootPackage) {
			if (tt == TargetType.autodetect || tt == TargetType.library) tt = TargetType.staticLibrary;
		} else {
			if (tt == TargetType.autodetect || tt == TargetType.library) tt = settings.combined ? TargetType.sourceLibrary : TargetType.staticLibrary;
			else if (tt == TargetType.dynamicLibrary) {
				logWarn("Dynamic libraries are not yet supported as dependencies - building as static library.");
				tt = TargetType.staticLibrary;
			}
		}
		if (tt != TargetType.none && tt != TargetType.sourceLibrary && shallowbs.sourceFiles.empty) {
			logWarn(`Configuration '%s' of package %s contains no source files. Please add {"targetType": "none"} to it's package description to avoid building it.`,
				configs[pack.name], pack.name);
			tt = TargetType.none;
		}

		shallowbs.targetType = tt;
		bool generates_binary = tt != TargetType.sourceLibrary && tt != TargetType.none;

		enforce (generates_binary || pack !is m_project.rootPackage,
			format("Main package must have a binary target type, not %s. Cannot build.", tt));

		if (tt == TargetType.none) {
			// ignore any build settings for targetType none (only dependencies will be processed)
			shallowbs = BuildSettings.init;
		}

		// start to build up the build settings
		BuildSettings buildsettings;
		if (generates_binary) buildsettings = settings.buildSettings.dup;
		processVars(buildsettings, m_project, pack, shallowbs, true);

		// remove any mainSourceFile from library builds
		if (buildsettings.targetType != TargetType.executable && buildsettings.mainSourceFile.length) {
			buildsettings.sourceFiles = buildsettings.sourceFiles.filter!(f => f != buildsettings.mainSourceFile)().array;
			main_files ~= buildsettings.mainSourceFile;
		}

		logDiagnostic("Generate target %s (%s %s %s)", pack.name, buildsettings.targetType, buildsettings.targetPath, buildsettings.targetName);
		if (generates_binary)
			targets[pack.name] = TargetInfo(pack, [pack], configs[pack.name], buildsettings, null);

		foreach (depname, depspec; pack.dependencies) {
			if (!pack.hasDependency(depname, configs[pack.name])) continue;
			auto dep = m_project.getDependency(depname, depspec.optional);
			if (!dep) continue;

			auto depbs = collect(settings, dep, targets, configs, main_files, generates_binary ? pack.name : bin_pack);

			if (depbs.targetType != TargetType.sourceLibrary && depbs.targetType != TargetType.none) {
				// add a reference to the target binary and remove all source files in the dependency build settings
				depbs.sourceFiles = depbs.sourceFiles.filter!(f => f.isLinkerFile()).array;
				depbs.importFiles = null;
			}

			buildsettings.add(depbs);

			auto pt = (generates_binary ? pack.name : bin_pack) in targets;
			assert(pt !is null);
			if (auto pdt = depname in targets) {
				pt.dependencies ~= depname;
				pt.linkDependencies ~= depname;
				if (depbs.targetType == TargetType.staticLibrary)
					pt.linkDependencies = pt.linkDependencies.filter!(d => !pdt.linkDependencies.canFind(d)).array ~ pdt.linkDependencies;
			} else pt.packages ~= dep;
		}

		if (generates_binary) {
			// add build type settings and convert plain DFLAGS to build options
			m_project.addBuildTypeSettings(buildsettings, settings.platform, settings.buildType);
			settings.compiler.extractBuildOptions(buildsettings);
			enforceBuildRequirements(buildsettings);
			targets[pack.name].buildSettings = buildsettings.dup;
		}

		return buildsettings;
	}

	private string[] downwardsInheritSettings(string target, TargetInfo[string] targets, in BuildSettings root_settings)
	{
		auto ti = &targets[target];
		ti.buildSettings.addVersions(root_settings.versions);
		ti.buildSettings.addDebugVersions(root_settings.debugVersions);
		ti.buildSettings.addOptions(root_settings.options);

		// special support for overriding string imports in parent packages
		// this is a candidate for deprecation, once an alternative approach
		// has been found
		if (ti.buildSettings.stringImportPaths.length)
			ti.buildSettings.prependStringImportPaths(root_settings.stringImportPaths);

		string[] packs = ti.packages.map!(p => p.name).array;
		foreach (d; ti.dependencies)
			packs ~= downwardsInheritSettings(d, targets, root_settings);

		logDebug("%s: %s", target, packs);

		// Add Have_* versions *after* downwards inheritance, so that dependencies
		// are build independently of the parent packages w.r.t the other parent
		// dependencies. This enables sharing of the same package build for
		// multiple dependees.
		ti.buildSettings.addVersions(packs.map!(pn => "Have_" ~ stripDlangSpecialChars(pn)).array);

		return packs;
	}
}


struct GeneratorSettings {
	BuildPlatform platform;
	Compiler compiler;
	string config;
	string buildType;
	BuildSettings buildSettings;
	BuildMode buildMode = BuildMode.separate;

	bool combined; // compile all in one go instead of each dependency separately

	// only used for generator "build"
	bool run, force, direct, clean, rdmd, tempBuild;
	string[] runArgs;
	void delegate(int status, string output) compileCallback;
	void delegate(int status, string output) linkCallback;
	void delegate(int status, string output) runCallback;
}


/**
	Determines the mode in which the compiler and linker are invoked.
*/
enum BuildMode {
	separate,                 /// Compile and link separately
	allAtOnce,                /// Perform compile and link with a single compiler invocation
	singleFile,               /// Compile each file separately
	//multipleObjects,          /// Generate an object file per module
	//multipleObjectsPerModule, /// Use the -multiobj switch to generate multiple object files per module
	//compileOnly               /// Do not invoke the linker (can be done using a post build command)
}


/**
	Creates a project generator of the given type for the specified project.
*/
ProjectGenerator createProjectGenerator(string generator_type, Project app, PackageManager mgr)
{
	assert(app !is null && mgr !is null, "Project and package manager needed to create a generator.");

	generator_type = generator_type.toLower();
	switch(generator_type) {
		default:
			throw new Exception("Unknown project generator: "~generator_type);
		case "build":
			logDebug("Creating build generator.");
			return new BuildGenerator(app, mgr);
		case "mono-d":
			throw new Exception("The Mono-D generator has been removed. Use Mono-D's built in DUB support instead.");
		case "visuald":
			logDebug("Creating VisualD generator.");
			return new VisualDGenerator(app, mgr);
	}
}


/**
	Runs pre-build commands and performs other required setup before project files are generated.
*/
private void prepareGeneration(string pack, in BuildSettings buildsettings)
{
	if( buildsettings.preGenerateCommands.length ){
		logInfo("Running pre-generate commands for %s...", pack);
		runBuildCommands(buildsettings.preGenerateCommands, buildsettings);
	}
}

/**
	Runs post-build commands and copies required files to the binary directory.
*/
private void finalizeGeneration(string pack, in BuildSettings buildsettings, Path pack_path, Path target_path, bool generate_binary)
{
	if (buildsettings.postGenerateCommands.length) {
		logInfo("Running post-generate commands for %s...", pack);
		runBuildCommands(buildsettings.postGenerateCommands, buildsettings);
	}

	if (generate_binary) {
		if (!exists(buildsettings.targetPath))
			mkdirRecurse(buildsettings.targetPath);

		if (buildsettings.copyFiles.length) {
			void tryCopyFile(string file)
			{
				auto src = Path(file);
				if (!src.absolute) src = pack_path ~ src;
<<<<<<< HEAD
				auto dst = target_path ~ Path(file).head;
				logDiagnostic("  %s to %s", src.toNativeString(), dst.toNativeString());
				try {
					copyFile(src, dst, true);
				} catch logWarn("Failed to copy %s to %s", src.toNativeString(), dst.toNativeString());
			}
			logInfo("Copying files for %s...", pack);
			string[] globs;
			foreach (f; buildsettings.copyFiles)
			{
				if (f.canFind("*", "?") ||
					(f.canFind("{") && f.balancedParens('{', '}')) ||
					(f.canFind("[") && f.balancedParens('[', ']')))
				{
					globs ~= f;
				}
				else
				{
					tryCopyFile(f);
				}
			}
			if (globs.length) // Search all files for glob matches
			{
				foreach (f; dirEntries(pack_path.toNativeString(), SpanMode.breadth))
				{
					foreach (glob; globs)
					{
						if (f.globMatch(glob))
						{
							tryCopyFile(f);
							break;
						}
					}
				}
=======
				auto dst = target_path ~ Path(f).head;
				if (src == dst) {
					logDiagnostic("Skipping copy of %s (same source and destination)", f);
					continue;
				}
				logDiagnostic("  %s to %s", src.toNativeString(), dst.toNativeString());
				try {
					copyFile(src, dst, true);
				} catch(Exception e) logWarn("Failed to copy to %s: %s", dst.toNativeString(), e.msg);
>>>>>>> b8d9672e
			}
		}
	}
}

void runBuildCommands(in string[] commands, in BuildSettings build_settings)
{
	import std.process;
	import dub.internal.utils;

	string[string] env = environment.toAA();
	// TODO: do more elaborate things here
	// TODO: escape/quote individual items appropriately
	env["DFLAGS"] = join(cast(string[])build_settings.dflags, " ");
	env["LFLAGS"] = join(cast(string[])build_settings.lflags," ");
	env["VERSIONS"] = join(cast(string[])build_settings.versions," ");
	env["LIBS"] = join(cast(string[])build_settings.libs," ");
	env["IMPORT_PATHS"] = join(cast(string[])build_settings.importPaths," ");
	env["STRING_IMPORT_PATHS"] = join(cast(string[])build_settings.stringImportPaths," ");
	runCommands(commands, env);
}<|MERGE_RESOLUTION|>--- conflicted
+++ resolved
@@ -282,12 +282,15 @@
 			{
 				auto src = Path(file);
 				if (!src.absolute) src = pack_path ~ src;
-<<<<<<< HEAD
 				auto dst = target_path ~ Path(file).head;
+				if (src == dst) {
+					logDiagnostic("Skipping copy of %s (same source and destination)", file);
+					return;
+				}
 				logDiagnostic("  %s to %s", src.toNativeString(), dst.toNativeString());
 				try {
 					copyFile(src, dst, true);
-				} catch logWarn("Failed to copy %s to %s", src.toNativeString(), dst.toNativeString());
+				} catch(Exception e) logWarn("Failed to copy %s to %s: %s", src.toNativeString(), dst.toNativeString(), e.msg);
 			}
 			logInfo("Copying files for %s...", pack);
 			string[] globs;
@@ -317,17 +320,6 @@
 						}
 					}
 				}
-=======
-				auto dst = target_path ~ Path(f).head;
-				if (src == dst) {
-					logDiagnostic("Skipping copy of %s (same source and destination)", f);
-					continue;
-				}
-				logDiagnostic("  %s to %s", src.toNativeString(), dst.toNativeString());
-				try {
-					copyFile(src, dst, true);
-				} catch(Exception e) logWarn("Failed to copy to %s: %s", dst.toNativeString(), e.msg);
->>>>>>> b8d9672e
 			}
 		}
 	}
