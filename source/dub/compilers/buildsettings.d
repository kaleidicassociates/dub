--- conflicted
+++ resolved
@@ -291,12 +291,9 @@
 	property = 1<<20,             /// DEPRECATED: Enforce property syntax (-property)
 	profileGC = 1<<21,            /// Profile runtime allocations
 	shared_ = 1<<22,              /// Build and link against shared libraries where applicable
-<<<<<<< HEAD
-=======
 	// for internal usage
 	_docs = 1<<23,                // Write ddoc to docs
 	_ddox = 1<<24,                // Compile docs.json
->>>>>>> 61b35a43
 }
 
 	struct BuildOptions {
